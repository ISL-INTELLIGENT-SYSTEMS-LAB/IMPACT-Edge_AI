--- conflicted
+++ resolved
@@ -1,164 +1,93 @@
-<<<<<<< HEAD
-import socket
-import pandas as pd
-import os
-import threading
-from io import StringIO
-
-DIR = '/home/XXXXXX/Desktop/test' # change to correct directory 
-SERVER_ADDRESS = ('192.168.0.XX', 16666) # change to correct server IPv4 address
-
-# Function to process the received data
-def process_data(data_bytes, client_address, total_received):
-
-    """
-    Processes the received data by decoding it, splitting it into filename and json_str, 
-    converting the JSON string to a pandas DataFrame and saving it to a CSV file.
-    
-    Args:
-        data_bytes (bytes): The raw data received from the client.
-    """
-
-    filename, json_str = data_bytes.decode().split('|||', 1)
-    df = pd.read_json(StringIO(json_str))
-    if not os.path.exists(DIR):
-        os.makedirs(DIR)
-    df.to_csv(os.path.join(DIR, f'{filename}.csv'), index=False)
-    print(f"\tReceived: {total_received} bytes, {filename}")
-    print(f"Client {client_address} disconnected.")
-
-# Function to handle a client connection
-def handle_client(client_socket, client_address):
-
-    """
-    Handles a client connection by receiving data from the client and processing it.
-    
-    Args:
-        client_socket (socket.socket): The socket object associated with the client.
-        client_address (tuple): The address of the client.
-    """
-    
-    data_bytes = b''
-    total_received = 0
-    while True:
-        packet = client_socket.recv(1024)
-        if not packet: 
-            break
-        data_bytes += packet
-        total_received += len(packet)
-    process_data(data_bytes, client_address, total_received)
-    client_socket.close()
-
-# Function to start the server
-def start_server():
-
-    """
-    Starts the server, listens for client connections, and starts a new thread for each client that connects.
-    """
-
-    server_socket = socket.socket()
-    server_socket.bind(SERVER_ADDRESS) 
-    server_socket.listen(5)
-    print(f'*** Server {SERVER_ADDRESS} is listening... ***\n')
-
-    while True:
-        client_socket, client_address = server_socket.accept()
-        print(f"Client {client_address} connected.")
-        client_socket.send(f'Connected to server {SERVER_ADDRESS}...'.encode('ascii'))
-        threading.Thread(target=handle_client, args=(client_socket, client_address)).start()
-
-if __name__ == "__main__":
-    start_server()
-=======
-# Import necessary modules
-import socket  # For network connections
-import pandas as pd  # For data manipulation
-import os  # For operating system related tasks
-import threading  # For multithreading
-from io import StringIO  # For string IO operations
-
-# Define the directory where the CSV files will be saved
-DIR = '/home/santino/Desktop/test'  # change to correct directory 
-# Define the server address and port
-SERVER_ADDRESS = ('192.168.0.21', 16666)  # change to correct server IPv4 address
-
-# Function to process the received data
-def process_data(data_bytes, client_address, total_received):
-    """
-    Processes the received data by decoding it, splitting it into filename and json_str, 
-    converting the JSON string to a pandas DataFrame and saving it to a CSV file.
-    
-    Args:
-        data_bytes (bytes): The raw data received from the client.
-    """
-    # Decode the data and split it into filename and JSON string
-    filename, json_str = data_bytes.decode().split('|||', 1)
-    # Convert the JSON string to a DataFrame
-    df = pd.read_json(StringIO(json_str))
-    # If the directory does not exist, create it
-    if not os.path.exists(DIR):
-        os.makedirs(DIR)
-    # Save the DataFrame to a CSV file
-    df.to_csv(os.path.join(DIR, f'{filename}.csv'), index=False)
-    # Print a message indicating the total amount of data received and the filename
-    print(f"\tReceived: {total_received} bytes, {filename}")
-    # Print a message indicating the client has disconnected
-    print(f"Client {client_address} disconnected.")
-
-# Function to handle a client connection
-def handle_client(client_socket, client_address):
-    """
-    Handles a client connection by receiving data from the client and processing it.
-    
-    Args:
-        client_socket (socket.socket): The socket object associated with the client.
-        client_address (tuple): The address of the client.
-    """
-    # Initialize the data bytes and the total amount of data received
-    data_bytes = b''
-    total_received = 0
-    # Loop until no more data is received from the client
-    while True:
-        # Receive data from the client
-        packet = client_socket.recv(1024)
-        # If no data was received, break the loop
-        if not packet: 
-            break
-        # Add the received data to the data bytes
-        data_bytes += packet
-        # Add the length of the received data to the total
-        total_received += len(packet)
-    # Process the received data
-    process_data(data_bytes, client_address, total_received)
-    # Close the client socket
-    client_socket.close()
-
-# Function to start the server
-def start_server():
-    """
-    Starts the server, listens for client connections, and starts a new thread for each client that connects.
-    """
-    # Create a server socket
-    server_socket = socket.socket()
-    # Bind the server socket to the server address
-    server_socket.bind(SERVER_ADDRESS) 
-    # Start listening for client connections
-    server_socket.listen(5)
-    # Print a message indicating the server is listening
-    print(f'*** Server {SERVER_ADDRESS} is listening... ***\n')
-
-    # Loop indefinitely
-    while True:
-        # Accept a client connection
-        client_socket, client_address = server_socket.accept()
-        # Print a message indicating a client has connected
-        print(f"Client {client_address} connected.")
-        # Send a message to the client indicating it has connected to the server
-        client_socket.send(f'Connected to server {SERVER_ADDRESS}...'.encode('ascii'))
-        # Start a new thread to handle the client connection
-        threading.Thread(target=handle_client, args=(client_socket, client_address)).start()
-
-# If this script is the main module, start the server
-if __name__ == "__main__":
-    start_server()
->>>>>>> d6afed12
+# Import necessary modules
+import socket  # For network connections
+import pandas as pd  # For data manipulation
+import os  # For operating system related tasks
+import threading  # For multithreading
+from io import StringIO  # For string IO operations
+
+# Define the directory where the CSV files will be saved
+DIR = '/home/santino/Desktop/test'  # change to correct directory 
+# Define the server address and port
+SERVER_ADDRESS = ('192.168.0.21', 16666)  # change to correct server IPv4 address
+
+# Function to process the received data
+def process_data(data_bytes, client_address, total_received):
+    """
+    Processes the received data by decoding it, splitting it into filename and json_str, 
+    converting the JSON string to a pandas DataFrame and saving it to a CSV file.
+    
+    Args:
+        data_bytes (bytes): The raw data received from the client.
+    """
+    # Decode the data and split it into filename and JSON string
+    filename, json_str = data_bytes.decode().split('|||', 1)
+    # Convert the JSON string to a DataFrame
+    df = pd.read_json(StringIO(json_str))
+    # If the directory does not exist, create it
+    if not os.path.exists(DIR):
+        os.makedirs(DIR)
+    # Save the DataFrame to a CSV file
+    df.to_csv(os.path.join(DIR, f'{filename}.csv'), index=False)
+    # Print a message indicating the total amount of data received and the filename
+    print(f"\tReceived: {total_received} bytes, {filename}")
+    # Print a message indicating the client has disconnected
+    print(f"Client {client_address} disconnected.")
+
+# Function to handle a client connection
+def handle_client(client_socket, client_address):
+    """
+    Handles a client connection by receiving data from the client and processing it.
+    
+    Args:
+        client_socket (socket.socket): The socket object associated with the client.
+        client_address (tuple): The address of the client.
+    """
+        # Initialize the data bytes and the total amount of data received
+    data_bytes = b''
+    total_received = 0
+    # Loop until no more data is received from the client
+    while True:
+        # Receive data from the client
+        packet = client_socket.recv(1024)
+        # If no data was received, break the loop
+        if not packet: 
+            break
+        # Add the received data to the data bytes
+        data_bytes += packet
+        # Add the length of the received data to the total
+        total_received += len(packet)
+    # Process the received data
+    process_data(data_bytes, client_address, total_received)
+    # Close the client socket
+    client_socket.close()
+
+# Function to start the server
+def start_server():
+    """
+    Starts the server, listens for client connections, and starts a new thread for each client that connects.
+    """
+    # Create a server socket
+    server_socket = socket.socket()
+    # Bind the server socket to the server address
+    server_socket.bind(SERVER_ADDRESS) 
+    # Start listening for client connections
+    server_socket.listen(5)
+    # Print a message indicating the server is listening
+    print(f'*** Server {SERVER_ADDRESS} is listening... ***\n')
+
+    # Loop indefinitely
+    while True:
+        # Accept a client connection
+        client_socket, client_address = server_socket.accept()
+        # Print a message indicating a client has connected
+        print(f"Client {client_address} connected.")
+        # Send a message to the client indicating it has connected to the server
+        client_socket.send(f'Connected to server {SERVER_ADDRESS}...'.encode('ascii'))
+        # Start a new thread to handle the client connection
+        threading.Thread(target=handle_client, args=(client_socket, client_address)).start()
+
+
+
+
+if __name__ == "__main__":
+    start_server()